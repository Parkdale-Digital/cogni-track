--- conflicted
+++ resolved
@@ -1,11 +1,3 @@
-<<<<<<< HEAD
-# cogni-track-replit
-
-## Environment Variables
-
-- `DATABASE_URL` – Production/Postgres connection string (e.g., your Neon database).
-- `LOCAL_DATABASE_URL` – Optional local Postgres connection string used during development when present. Falls back to `DATABASE_URL` otherwise.
-=======
 # CogniTrack
 
 CogniTrack is an internal dashboard for monitoring Large Language Model (LLM) API usage and estimated spend. The repository includes both the Next.js product surface and a companion Docusaurus site that houses product, architecture, and operations documentation.
@@ -44,5 +36,4 @@
 
 ## Documentation
 
-The canonical knowledge base lives in the Docusaurus site. Start with the [product requirements](docs-site/docs/product/prd.md) and [architecture overview](docs-site/docs/architecture/overview.md), then explore operations runbooks and security guidance. Contributions are welcome—see the [guide for documentation updates](docs-site/docs/contributing/documentation.md).
->>>>>>> 04aac654
+The canonical knowledge base lives in the Docusaurus site. Start with the [product requirements](docs-site/docs/product/prd.md) and [architecture overview](docs-site/docs/architecture/overview.md), then explore operations runbooks and security guidance. Contributions are welcome—see the [guide for documentation updates](docs-site/docs/contributing/documentation.md).