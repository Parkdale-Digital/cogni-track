--- conflicted
+++ resolved
@@ -158,19 +158,12 @@
   const greetingName = clerkConfigured && user?.firstName ? `, ${user.firstName}` : '';
 
   return (
-<<<<<<< HEAD
-    <SignedIn>
+    <SafeSignedIn>
       <main className="container space-y-10 py-10" aria-labelledby="dashboard-heading">
         <header className="space-y-2 text-center sm:text-left">
           <h1 id="dashboard-heading" className="text-3xl font-semibold tracking-tight">
-            Welcome back{user.firstName ? `, ${user.firstName}` : ''}.
+            Welcome back{greetingName}.
           </h1>
-=======
-    <SafeSignedIn>
-      <div className="container space-y-10 py-10">
-        <header className="space-y-2 text-center sm:text-left">
-          <h1 className="text-3xl font-semibold tracking-tight">Welcome back{greetingName}.</h1>
->>>>>>> 9926918a
           <p className="text-muted-foreground">
             Manage provider keys, trigger usage refreshes, and monitor token spend in one place.
           </p>
@@ -245,12 +238,7 @@
             </div>
           )}
         </section>
-<<<<<<< HEAD
       </main>
-    </SignedIn>
-=======
-      </div>
     </SafeSignedIn>
->>>>>>> 9926918a
   );
 }